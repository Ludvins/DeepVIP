def create_file_name(args):
    filename = ""

<<<<<<< HEAD
    filename += "dataset=" + args.dataset_name + "_"
    filename += "vip_layers=" + "-".join(str(i) for i in args.vip_layers) + "_"
    filename += "epochs=" + str(args.epochs) + "_"
    filename += "dropout=" + str(args.dropout) + "_"
    filename += "lr=" + str(args.lr) + "_"
    filename += (
        "genf=" + "BNN_bnn-structure=" + "-".join(str(i) for i in args.bnn_structure)
        if args.genf == "BNN"
        else "BNN-GP_inner-dim=" + str(args.bnn_inner_dim) + "_"
    )
    filename += "regression_coeffs=" + str(args.regression_coeffs) + "_"
    filename += "alpha=" + str(args.bb_alpha) + "_"
    filename += "prior_kl_" if args.prior_kl else ""
    filename += "zero_mean_prior_" if args.zero_mean_prior else ""
    filename += "prior_fixed_noise_" if args.fix_prior_noise else ""
    filename += "split=" + str(args.split)
=======
    filename += "dataset=" + args.dataset_name 
    filename += "_vip_layers=" + "-".join(str(i) for i in args.vip_layers) 
    filename += "_epochs=" + str(args.epochs) 
    filename += "_dropout=" + str(args.dropout) 
    filename += "_lr=" + str(args.lr) 
    
    if args.genf == "BNN":
        dims = "-".join(str(i) for i in args.bnn_structure)
        filename += "_genf=BNN_bnn-structure=" + dims 
    else:
        filename += "_genf=BNN-GP_inner-dim=" + str(args.bnn_inner_dim)  
        
    filename += "_alpha=" + str(args.bb_alpha)
    
    if args.prior_kl:
        filename += "_prior_kl"
    if args.zero_mean_prior:
        filename += "_zero_mean_prior"
    if args.fix_prior_noise:
        filename += "_prior_fixed_noise" 

    filename += "_split=" + str(args.split)
>>>>>>> 0cc56fd7

    return filename<|MERGE_RESOLUTION|>--- conflicted
+++ resolved
@@ -1,46 +1,28 @@
 def create_file_name(args):
     filename = ""
 
-<<<<<<< HEAD
-    filename += "dataset=" + args.dataset_name + "_"
-    filename += "vip_layers=" + "-".join(str(i) for i in args.vip_layers) + "_"
-    filename += "epochs=" + str(args.epochs) + "_"
-    filename += "dropout=" + str(args.dropout) + "_"
-    filename += "lr=" + str(args.lr) + "_"
-    filename += (
-        "genf=" + "BNN_bnn-structure=" + "-".join(str(i) for i in args.bnn_structure)
-        if args.genf == "BNN"
-        else "BNN-GP_inner-dim=" + str(args.bnn_inner_dim) + "_"
-    )
-    filename += "regression_coeffs=" + str(args.regression_coeffs) + "_"
-    filename += "alpha=" + str(args.bb_alpha) + "_"
-    filename += "prior_kl_" if args.prior_kl else ""
-    filename += "zero_mean_prior_" if args.zero_mean_prior else ""
-    filename += "prior_fixed_noise_" if args.fix_prior_noise else ""
-    filename += "split=" + str(args.split)
-=======
-    filename += "dataset=" + args.dataset_name 
-    filename += "_vip_layers=" + "-".join(str(i) for i in args.vip_layers) 
-    filename += "_epochs=" + str(args.epochs) 
-    filename += "_dropout=" + str(args.dropout) 
-    filename += "_lr=" + str(args.lr) 
-    
+    filename += "dataset=" + args.dataset_name
+    filename += "_vip_layers=" + "-".join(str(i) for i in args.vip_layers)
+    filename += "_epochs=" + str(args.epochs)
+    filename += "_dropout=" + str(args.dropout)
+    filename += "_lr=" + str(args.lr)
+
     if args.genf == "BNN":
         dims = "-".join(str(i) for i in args.bnn_structure)
-        filename += "_genf=BNN_bnn-structure=" + dims 
+        filename += "_genf=BNN_bnn-structure=" + dims
     else:
-        filename += "_genf=BNN-GP_inner-dim=" + str(args.bnn_inner_dim)  
-        
+        filename += "_genf=BNN-GP_inner-dim=" + str(args.bnn_inner_dim)
+
+    filename += "_regression_coeffs=" + str(args.regression_coeffs)
     filename += "_alpha=" + str(args.bb_alpha)
-    
+
     if args.prior_kl:
         filename += "_prior_kl"
     if args.zero_mean_prior:
         filename += "_zero_mean_prior"
     if args.fix_prior_noise:
-        filename += "_prior_fixed_noise" 
+        filename += "_prior_fixed_noise"
 
     filename += "_split=" + str(args.split)
->>>>>>> 0cc56fd7
 
     return filename